require('source-map-support').install();

var fs = require('fs');
var gulp = require('gulp');
var merge = require('merge2');
var mocha = require('gulp-mocha');
<<<<<<< HEAD
var formatter = require('../gulp-tsformat');
=======
var sourcemaps = require('gulp-sourcemaps');
var spawn = require('child_process').spawn;
var ts = require('gulp-typescript');
var which = require('which');
>>>>>>> b9324757

var TSC_OPTIONS = {
  module: "commonjs",
  // allow pulling in files from node_modules
  // until TS 1.5 is in tsd / DefinitelyTyped
  // (the alternative is to include node_modules paths
  // in the src arrays below for compilation)
  noExternalResolve: false,
  definitionFiles: true,
  noEmitOnError: true,
};
var tsProject = ts.createProject(TSC_OPTIONS);

gulp.task('check-format', function() {
  return gulp.src('*.ts')
      .pipe(formatter.checkFormat());
});

gulp.task('compile', function() {
  var tsResult = gulp.src(['*.ts', 'typings/**/*'])
      .pipe(sourcemaps.init())
      .pipe(ts(tsProject));
  return merge([
    tsResult.dts.pipe(gulp.dest('release/definitions')),
    tsResult.js.pipe(sourcemaps.write()),
    tsResult.js.pipe(gulp.dest('release/js')),
  ]);
});

gulp.task('test.compile', ['compile'], function() {
  return gulp.src(['test/*.ts', '*.ts', 'typings/**/*'])
      .pipe(sourcemaps.init())
      .pipe(ts(TSC_OPTIONS))
      .js.pipe(sourcemaps.write())
         .pipe(gulp.dest('release/js/test'));
});

gulp.task('test', ['test.compile'], function() {
  return gulp.src('release/js/test/*.js').pipe(mocha({reporter: 'nyan'}));
});

gulp.task('test.e2e', ['test.compile'], function(done) {
  var main = require('./main');
  fs.writeFileSync('test/e2e/helloworld.dart',
      main.translateFiles(['test/e2e/helloworld.ts']),
      {encoding:'utf8'});
  try {
    var dart = which.sync('dart');
    var process = spawn(dart, ['test/e2e/helloworld.dart'], {stdio:'inherit'});
    process.on('close', done);
  } catch (e) {
    console.log('Dart SDK is not found on the PATH.');
    throw e;
  }
});

gulp.task('watch', ['test'], function() {
  return gulp.watch('**/*.ts', ['test']);
});
<|MERGE_RESOLUTION|>--- conflicted
+++ resolved
@@ -1,17 +1,14 @@
 require('source-map-support').install();
 
+var formatter = require('gulp-tsformat');
 var fs = require('fs');
 var gulp = require('gulp');
 var merge = require('merge2');
 var mocha = require('gulp-mocha');
-<<<<<<< HEAD
-var formatter = require('../gulp-tsformat');
-=======
 var sourcemaps = require('gulp-sourcemaps');
 var spawn = require('child_process').spawn;
 var ts = require('gulp-typescript');
 var which = require('which');
->>>>>>> b9324757
 
 var TSC_OPTIONS = {
   module: "commonjs",
