/// <reference path="typings/node/node.d.ts" />
// Use HEAD version of typescript, installed by npm
/// <reference path="node_modules/typescript/bin/typescript.d.ts" />

import ts = require("typescript");

<<<<<<< HEAD
class Translator {
  result: string = '';
  lastCommentIdx: number = -1;
=======
export function translateProgram(program: ts.Program): string {
  var result: string = "";
  program.getSourceFiles()
      .filter((sourceFile: ts.SourceFile) => sourceFile.fileName.indexOf(".d.ts") < 0)
      .forEach(emitDart);
  return result;
>>>>>>> 5f829bb0

  translate(sourceFile: ts.SourceFile) {
    this.visit(sourceFile);
    return this.result;
  }

  emit(str: string) {
    this.result += ' ';
    this.result += str;
  }

  visitEach(nodes: ts.Node[]) {
    nodes.forEach((n) => this.visit(n));
  }

  visitList(nodes: ts.NodeArray<ts.Node>) {
    for (var i = 0; i < nodes.length; i++) {
      this.visit(nodes[i]);
      if (i < nodes.length - 1) this.emit(',');
    }
  }

  visitFunctionLike(fn: ts.FunctionLikeDeclaration) {
    this.emit('(');
    this.visitList(fn.parameters);
    this.emit(')');
    this.visit(fn.body);
  }

<<<<<<< HEAD
  reportError(n: ts.Node, message: string) {
=======
  function visitClassLike(decl: ts.ClassDeclaration | ts.InterfaceDeclaration) {
    visit(decl.name);
    if (decl.typeParameters) {
      emit('<');
      visitList(decl.typeParameters);
      emit('>');
    }
    if (decl.heritageClauses) {
      visitEach(decl.heritageClauses);
    }
    emit('{');
    if (decl.members) {
      visitEach(decl.members);
    }
    emit('}');
  }

  function visitCall(c: ts.CallExpression) {
    visit(c.expression);
    emit('(');
    visitList(c.arguments);
    emit(')');
  }

  function reportError(n: ts.Node, message: string) {
>>>>>>> 5f829bb0
    var file = n.getSourceFile();
    var start = n.getStart();
    var pos = file.getLineAndCharacterOfPosition(start);
    throw new Error(`${file.fileName}:${pos.line}:${pos.character}: ${message}`);
  }

  // Comments attach to all following AST nodes before the next 'physical' token. Track the earliest
  // offset to avoid printing comments multiple times.
  // TODO(martinprobst): Refactor this.

  visit(node: ts.Node) {
    // console.log(`Node kind: ${node.kind} ${node.getText()}`);
    var comments = ts.getLeadingCommentRanges(node.getSourceFile().text, node.getFullStart());
    if (comments) {
      comments.forEach((c) => {
        if (c.pos <= this.lastCommentIdx) return;
        this.lastCommentIdx = c.pos;
        var text = node.getSourceFile().text.substring(c.pos, c.end);
        this.emit(text);
        if (c.hasTrailingNewLine) this.result += '\n';
      });
    }

    switch (node.kind) {
      case ts.SyntaxKind.SourceFile:
      case ts.SyntaxKind.EndOfFileToken:
        ts.forEachChild(node, this.visit.bind(this));
        break;

      case ts.SyntaxKind.VariableDeclarationList:
        var varDeclList = <ts.VariableDeclarationList>node;
        visitEach(varDeclList.declarations);
        break;

      case ts.SyntaxKind.VariableDeclaration:
        var varDecl = <ts.VariableDeclaration>node;
<<<<<<< HEAD
        this.visit(varDecl.type);
        this.visit(varDecl.name);
=======
        if (varDecl.type) {
          visit(varDecl.type);
        } else {
          emit('var');
        }
        visit(varDecl.name);
>>>>>>> 5f829bb0
        if (varDecl.initializer) {
          this.emit('=');
          this.visit(varDecl.initializer);
        }
        break;

      case ts.SyntaxKind.NumberKeyword:
        this.emit('num');
        break;
      case ts.SyntaxKind.StringKeyword:
        this.emit('String');
        break;
      case ts.SyntaxKind.VoidKeyword:
        this.emit('void');
        break;

      case ts.SyntaxKind.ParenthesizedExpression:
        var parenExpr = <ts.ParenthesizedExpression>node;
        emit('(');
        visit(parenExpr.expression);
        emit(')');
        break;

      case ts.SyntaxKind.VariableStatement:
        ts.forEachChild(node, this.visit.bind(this));
        this.emit(';\n');
        break;
      case ts.SyntaxKind.ExpressionStatement:
        var expr = <ts.ExpressionStatement>node;
        this.visit(expr.expression);
        this.emit(';');
        break;
      case ts.SyntaxKind.SwitchStatement:
        var switchStmt = <ts.SwitchStatement>node;
        this.emit('switch (');
        this.visit(switchStmt.expression);
        this.emit(') {');
        this.visitEach(switchStmt.clauses);
        this.emit('}');
        break;
      case ts.SyntaxKind.CaseClause:
        var caseClause = <ts.CaseClause>node;
        this.emit('case');
        this.visit(caseClause.expression);
        this.emit(':');
        this.visitEach(caseClause.statements);
        break;
      case ts.SyntaxKind.DefaultClause:
        this.emit('default :');
        this.visitEach((<ts.DefaultClause>node).statements);
        break;
      case ts.SyntaxKind.IfStatement:
        var ifStmt = <ts.IfStatement>node;
        emit('if (');
        visit(ifStmt.expression);
        emit(')');
        visit(ifStmt.thenStatement);
        if (ifStmt.elseStatement) {
          emit('else');
          visit(ifStmt.elseStatement);
        }
        break;

      case ts.SyntaxKind.ForStatement:
        var forStmt = <ts.ForStatement>node;
        emit('for (');
        if (forStmt.initializer) visit(forStmt.initializer);
        emit(';');
        if (forStmt.condition) visit(forStmt.condition);
        emit(';');
        if (forStmt.iterator) visit(forStmt.iterator);
        emit(')');
        visit(forStmt.statement);
        break;
      case ts.SyntaxKind.ForInStatement:
        // TODO(martinprobst): Dart's for-in loops actually have different semantics, they are more
        // like for-of loops, iterating over collections.
        var forInStmt = <ts.ForInStatement>node;
        emit ('for (');
        if (forInStmt.initializer) visit(forInStmt.initializer);
        emit('in');
        visit(forInStmt.expression);
        emit(')');
        visit(forInStmt.statement);
        break;
      case ts.SyntaxKind.WhileStatement:
        var whileStmt = <ts.WhileStatement>node;
        emit('while (');
        visit(whileStmt.expression);
        emit(')');
        visit(whileStmt.statement);
        break;
      case ts.SyntaxKind.DoStatement:
        var doStmt = <ts.DoStatement>node;
        emit('do');
        visit(doStmt.statement);
        emit('while (');
        visit(doStmt.expression);
        emit(') ;');
        break;

      case ts.SyntaxKind.BreakStatement:
        this.emit('break ;');
        break;

      // Literals.
      case ts.SyntaxKind.NumericLiteral:
        var sLit = <ts.LiteralExpression>node;
        emit(sLit.getText());
        break;
      case ts.SyntaxKind.StringLiteral:
<<<<<<< HEAD
        var sLit = <ts.StringLiteralExpression>node;
        this.emit(JSON.stringify(sLit.text));
=======
        var sLit = <ts.LiteralExpression>node;
        emit(JSON.stringify(sLit.text));
>>>>>>> 5f829bb0
        break;
      case ts.SyntaxKind.TrueKeyword:
        this.emit('true');
        break;
      case ts.SyntaxKind.FalseKeyword:
        this.emit('false');
        break;
      case ts.SyntaxKind.NullKeyword:
        this.emit('null');
        break;
      case ts.SyntaxKind.RegularExpressionLiteral:
        this.emit((<ts.LiteralExpression>node).text);
        break;
      case ts.SyntaxKind.ThisKeyword:
        emit('this');
        break;

      case ts.SyntaxKind.PropertyAccessExpression:
        var propAccess = <ts.PropertyAccessExpression>node;
        visit(propAccess.expression);
        emit('.');
        visit(propAccess.name);
        break;
      case ts.SyntaxKind.ElementAccessExpression:
        var elemAccess = <ts.ElementAccessExpression>node;
        visit(elemAccess.expression);
        emit('[');
        visit(elemAccess.argumentExpression);
        emit(']');
        break;
      case ts.SyntaxKind.NewExpression:
        emit('new');
        visitCall(<ts.NewExpression>node);
        break;
      case ts.SyntaxKind.CallExpression:
        visitCall(<ts.CallExpression>node);
        break;
      case ts.SyntaxKind.BinaryExpression:
        var binExpr = <ts.BinaryExpression>node;
        visit(binExpr.left);
        emit(ts.tokenToString(binExpr.operatorToken.kind));
        visit(binExpr.right);
        break;
      case ts.SyntaxKind.PrefixUnaryExpression:
        var prefixUnary = <ts.PrefixUnaryExpression>node;
        emit(ts.tokenToString(prefixUnary.operator));
        visit(prefixUnary.operand);
        break;
      case ts.SyntaxKind.PostfixUnaryExpression:
        var postfixUnary = <ts.PostfixUnaryExpression>node;
        visit(postfixUnary.operand);
        emit(ts.tokenToString(postfixUnary.operator));
        break;
      case ts.SyntaxKind.ConditionalExpression:
        var conditional = <ts.ConditionalExpression>node;
        visit(conditional.condition);
        emit('?');
        visit(conditional.whenTrue);
        emit(':');
        visit(conditional.whenFalse);
        break;
      case ts.SyntaxKind.DeleteExpression:
        reportError(node, 'delete operator is unsupported');
        break;
      case ts.SyntaxKind.VoidExpression:
        reportError(node, 'void operator is unsupported');
        break;
      case ts.SyntaxKind.TypeOfExpression:
        reportError(node, 'typeof operator is unsupported');
        break;

      case ts.SyntaxKind.Identifier:
        this.emit(node.getText());
        break;

      case ts.SyntaxKind.TypeReference:
        var typeRef = <ts.TypeReferenceNode>node;
        this.visit(typeRef.typeName);
        if (typeRef.typeArguments) {
<<<<<<< HEAD
          this.visitEach(typeRef.typeArguments);
=======
          emit('<');
          visitList(typeRef.typeArguments);
          emit('>');
        }
        break;
      case ts.SyntaxKind.TypeParameter:
        var typeParam = <ts.TypeParameterDeclaration>node;
        visit(typeParam.name);
        if (typeParam.constraint) {
          emit('extends');
          visit(typeParam.constraint);
>>>>>>> 5f829bb0
        }
        break;

      case ts.SyntaxKind.ClassDeclaration:
        var classDecl = <ts.ClassDeclaration>node;
<<<<<<< HEAD
        this.emit('class');
        this.visit(classDecl.name);
        if (classDecl.typeParameters) {
          this.visitEach(classDecl.typeParameters);
        }
        if (classDecl.heritageClauses) {
          this.visitEach(classDecl.heritageClauses);
        }

        if (classDecl.members) {
          this.emit('{\n');
          this.visitEach(classDecl.members);
          this.emit('}\n');
        }
=======
        emit('class');
        visitClassLike(classDecl);
        break;

      case ts.SyntaxKind.InterfaceDeclaration:
        var ifDecl = <ts.InterfaceDeclaration>node;
        emit('abstract class');
        visitClassLike(ifDecl);
>>>>>>> 5f829bb0
        break;

      case ts.SyntaxKind.HeritageClause:
        var heritageClause = <ts.HeritageClause>node;
        if (heritageClause.token === ts.SyntaxKind.ExtendsKeyword) {
          this.emit('extends');
        } else {
          this.emit('implements');
        }
        // Can only have one member for extends clauses.
        this.visitList(heritageClause.types);
        break;

      case ts.SyntaxKind.Constructor:
        var ctorDecl = <ts.ConstructorDeclaration>node;
        // Find containing class name.
        var className;
        for (var parent = ctorDecl.parent; parent; parent = parent.parent) {
          if (parent.kind == ts.SyntaxKind.ClassDeclaration) {
            className = (<ts.ClassDeclaration>parent).name;
            break;
          }
        }
        if (!className) this.reportError(ctorDecl, 'cannot find outer class node');
        this.visit(className);
        this.visitFunctionLike(ctorDecl);
        break;

      case ts.SyntaxKind.PropertyDeclaration:
        var propertyDecl = <ts.PropertyDeclaration>node;
        this.visit(propertyDecl.type);
        this.visit(propertyDecl.name);
        if (propertyDecl.initializer) {
          this.emit('=');
          this.visit(propertyDecl.initializer);
        }
        this.emit(';');
        break;

      case ts.SyntaxKind.MethodDeclaration:
        var methodDecl = <ts.MethodDeclaration>node;
        if (methodDecl.type) this.visit(methodDecl.type);
        this.visit(methodDecl.name);
        this.visitFunctionLike(methodDecl);
        break;

      case ts.SyntaxKind.FunctionDeclaration:
        var funcDecl = <ts.FunctionDeclaration>node;
<<<<<<< HEAD
        if (funcDecl.type) this.visit(funcDecl.type);
        this.visit(funcDecl.name);
        this.visitFunctionLike(funcDecl);
=======
        if (funcDecl.typeParameters) reportError(node, 'generic functions are unsupported');
        if (funcDecl.type) visit(funcDecl.type);
        visit(funcDecl.name);
        visitFunctionLike(funcDecl);
>>>>>>> 5f829bb0
        break;

      case ts.SyntaxKind.Parameter:
        var paramDecl = <ts.ParameterDeclaration>node;
        if (paramDecl.dotDotDotToken) this.reportError(node, 'rest parameters are unsupported');
        if (paramDecl.initializer) this.emit('[');
        if (paramDecl.type) this.visit(paramDecl.type);
        this.visit(paramDecl.name);
        if (paramDecl.initializer) {
          this.emit('=');
          this.visit(paramDecl.initializer);
          this.emit(']');
        }
        break;

      case ts.SyntaxKind.ReturnStatement:
        this.emit('return');
        this.visit((<ts.ReturnStatement>node).expression);
        this.emit(';');
        break;

      case ts.SyntaxKind.Block:
        this.emit('{');
        this.visitEach((<ts.Block>node).statements);
        this.emit('}');
        break;

      default:
        this.reportError(node, "Unsupported node type " + (<any>ts).SyntaxKind[node.kind]);
        break;
    }
  }
}

export function translateProgram(program: ts.Program): string {
  var result = program.getSourceFiles()
      .filter((sourceFile: ts.SourceFile) => sourceFile.filename.indexOf(".d.ts") < 0)
      .forEach((f) => {
        var tr = new Translator();
        return tr.translate(f);
      })
      .join('');
  return result;

}

export function translateFiles(fileNames: string[]): string {
  var options: ts.CompilerOptions = { target: ts.ScriptTarget.ES6, module: ts.ModuleKind.CommonJS };
  var host = ts.createCompilerHost(options);
  var program = ts.createProgram(fileNames, options, host);
  return translateProgram(program);
}

// CLI entry point
translateFiles(process.argv.slice(2));<|MERGE_RESOLUTION|>--- conflicted
+++ resolved
@@ -4,18 +4,11 @@
 
 import ts = require("typescript");
 
-<<<<<<< HEAD
 class Translator {
   result: string = '';
+  // Comments attach to all following AST nodes before the next 'physical' token. Track the earliest
+  // offset to avoid printing comments multiple times.
   lastCommentIdx: number = -1;
-=======
-export function translateProgram(program: ts.Program): string {
-  var result: string = "";
-  program.getSourceFiles()
-      .filter((sourceFile: ts.SourceFile) => sourceFile.fileName.indexOf(".d.ts") < 0)
-      .forEach(emitDart);
-  return result;
->>>>>>> 5f829bb0
 
   translate(sourceFile: ts.SourceFile) {
     this.visit(sourceFile);
@@ -45,44 +38,36 @@
     this.visit(fn.body);
   }
 
-<<<<<<< HEAD
+  visitClassLike(decl: ts.ClassDeclaration | ts.InterfaceDeclaration) {
+    this.visit(decl.name);
+    if (decl.typeParameters) {
+      this.emit('<');
+      this.visitList(decl.typeParameters);
+      this.emit('>');
+    }
+    if (decl.heritageClauses) {
+      this.visitEach(decl.heritageClauses);
+    }
+    this.emit('{');
+    if (decl.members) {
+      this.visitEach(decl.members);
+    }
+    this.emit('}');
+  }
+
+  visitCall(c: ts.CallExpression) {
+    this.visit(c.expression);
+    this.emit('(');
+    this.visitList(c.arguments);
+    this.emit(')');
+  }
+
   reportError(n: ts.Node, message: string) {
-=======
-  function visitClassLike(decl: ts.ClassDeclaration | ts.InterfaceDeclaration) {
-    visit(decl.name);
-    if (decl.typeParameters) {
-      emit('<');
-      visitList(decl.typeParameters);
-      emit('>');
-    }
-    if (decl.heritageClauses) {
-      visitEach(decl.heritageClauses);
-    }
-    emit('{');
-    if (decl.members) {
-      visitEach(decl.members);
-    }
-    emit('}');
-  }
-
-  function visitCall(c: ts.CallExpression) {
-    visit(c.expression);
-    emit('(');
-    visitList(c.arguments);
-    emit(')');
-  }
-
-  function reportError(n: ts.Node, message: string) {
->>>>>>> 5f829bb0
     var file = n.getSourceFile();
     var start = n.getStart();
     var pos = file.getLineAndCharacterOfPosition(start);
     throw new Error(`${file.fileName}:${pos.line}:${pos.character}: ${message}`);
   }
-
-  // Comments attach to all following AST nodes before the next 'physical' token. Track the earliest
-  // offset to avoid printing comments multiple times.
-  // TODO(martinprobst): Refactor this.
 
   visit(node: ts.Node) {
     // console.log(`Node kind: ${node.kind} ${node.getText()}`);
@@ -105,22 +90,17 @@
 
       case ts.SyntaxKind.VariableDeclarationList:
         var varDeclList = <ts.VariableDeclarationList>node;
-        visitEach(varDeclList.declarations);
+        this.visitEach(varDeclList.declarations);
         break;
 
       case ts.SyntaxKind.VariableDeclaration:
         var varDecl = <ts.VariableDeclaration>node;
-<<<<<<< HEAD
-        this.visit(varDecl.type);
+        if (varDecl.type) {
+          this.visit(varDecl.type);
+        } else {
+          this.emit('var');
+        }
         this.visit(varDecl.name);
-=======
-        if (varDecl.type) {
-          visit(varDecl.type);
-        } else {
-          emit('var');
-        }
-        visit(varDecl.name);
->>>>>>> 5f829bb0
         if (varDecl.initializer) {
           this.emit('=');
           this.visit(varDecl.initializer);
@@ -139,9 +119,9 @@
 
       case ts.SyntaxKind.ParenthesizedExpression:
         var parenExpr = <ts.ParenthesizedExpression>node;
-        emit('(');
-        visit(parenExpr.expression);
-        emit(')');
+        this.emit('(');
+        this.visit(parenExpr.expression);
+        this.emit(')');
         break;
 
       case ts.SyntaxKind.VariableStatement:
@@ -174,52 +154,52 @@
         break;
       case ts.SyntaxKind.IfStatement:
         var ifStmt = <ts.IfStatement>node;
-        emit('if (');
-        visit(ifStmt.expression);
-        emit(')');
-        visit(ifStmt.thenStatement);
+        this.emit('if (');
+        this.visit(ifStmt.expression);
+        this.emit(')');
+        this.visit(ifStmt.thenStatement);
         if (ifStmt.elseStatement) {
-          emit('else');
-          visit(ifStmt.elseStatement);
+          this.emit('else');
+          this.visit(ifStmt.elseStatement);
         }
         break;
 
       case ts.SyntaxKind.ForStatement:
         var forStmt = <ts.ForStatement>node;
-        emit('for (');
-        if (forStmt.initializer) visit(forStmt.initializer);
-        emit(';');
-        if (forStmt.condition) visit(forStmt.condition);
-        emit(';');
-        if (forStmt.iterator) visit(forStmt.iterator);
-        emit(')');
-        visit(forStmt.statement);
+        this.emit('for (');
+        if (forStmt.initializer) this.visit(forStmt.initializer);
+        this.emit(';');
+        if (forStmt.condition) this.visit(forStmt.condition);
+        this.emit(';');
+        if (forStmt.iterator) this.visit(forStmt.iterator);
+        this.emit(')');
+        this.visit(forStmt.statement);
         break;
       case ts.SyntaxKind.ForInStatement:
         // TODO(martinprobst): Dart's for-in loops actually have different semantics, they are more
         // like for-of loops, iterating over collections.
         var forInStmt = <ts.ForInStatement>node;
-        emit ('for (');
-        if (forInStmt.initializer) visit(forInStmt.initializer);
-        emit('in');
-        visit(forInStmt.expression);
-        emit(')');
-        visit(forInStmt.statement);
+        this.emit ('for (');
+        if (forInStmt.initializer) this.visit(forInStmt.initializer);
+        this.emit('in');
+        this.visit(forInStmt.expression);
+        this.emit(')');
+        this.visit(forInStmt.statement);
         break;
       case ts.SyntaxKind.WhileStatement:
         var whileStmt = <ts.WhileStatement>node;
-        emit('while (');
-        visit(whileStmt.expression);
-        emit(')');
-        visit(whileStmt.statement);
+        this.emit('while (');
+        this.visit(whileStmt.expression);
+        this.emit(')');
+        this.visit(whileStmt.statement);
         break;
       case ts.SyntaxKind.DoStatement:
         var doStmt = <ts.DoStatement>node;
-        emit('do');
-        visit(doStmt.statement);
-        emit('while (');
-        visit(doStmt.expression);
-        emit(') ;');
+        this.emit('do');
+        this.visit(doStmt.statement);
+        this.emit('while (');
+        this.visit(doStmt.expression);
+        this.emit(') ;');
         break;
 
       case ts.SyntaxKind.BreakStatement:
@@ -229,16 +209,11 @@
       // Literals.
       case ts.SyntaxKind.NumericLiteral:
         var sLit = <ts.LiteralExpression>node;
-        emit(sLit.getText());
+        this.emit(sLit.getText());
         break;
       case ts.SyntaxKind.StringLiteral:
-<<<<<<< HEAD
-        var sLit = <ts.StringLiteralExpression>node;
+        var sLit = <ts.LiteralExpression>node;
         this.emit(JSON.stringify(sLit.text));
-=======
-        var sLit = <ts.LiteralExpression>node;
-        emit(JSON.stringify(sLit.text));
->>>>>>> 5f829bb0
         break;
       case ts.SyntaxKind.TrueKeyword:
         this.emit('true');
@@ -253,61 +228,61 @@
         this.emit((<ts.LiteralExpression>node).text);
         break;
       case ts.SyntaxKind.ThisKeyword:
-        emit('this');
+        this.emit('this');
         break;
 
       case ts.SyntaxKind.PropertyAccessExpression:
         var propAccess = <ts.PropertyAccessExpression>node;
-        visit(propAccess.expression);
-        emit('.');
-        visit(propAccess.name);
+        this.visit(propAccess.expression);
+        this.emit('.');
+        this.visit(propAccess.name);
         break;
       case ts.SyntaxKind.ElementAccessExpression:
         var elemAccess = <ts.ElementAccessExpression>node;
-        visit(elemAccess.expression);
-        emit('[');
-        visit(elemAccess.argumentExpression);
-        emit(']');
+        this.visit(elemAccess.expression);
+        this.emit('[');
+        this.visit(elemAccess.argumentExpression);
+        this.emit(']');
         break;
       case ts.SyntaxKind.NewExpression:
-        emit('new');
-        visitCall(<ts.NewExpression>node);
+        this.emit('new');
+        this.visitCall(<ts.NewExpression>node);
         break;
       case ts.SyntaxKind.CallExpression:
-        visitCall(<ts.CallExpression>node);
+        this.visitCall(<ts.CallExpression>node);
         break;
       case ts.SyntaxKind.BinaryExpression:
         var binExpr = <ts.BinaryExpression>node;
-        visit(binExpr.left);
-        emit(ts.tokenToString(binExpr.operatorToken.kind));
-        visit(binExpr.right);
+        this.visit(binExpr.left);
+        this.emit(ts.tokenToString(binExpr.operatorToken.kind));
+        this.visit(binExpr.right);
         break;
       case ts.SyntaxKind.PrefixUnaryExpression:
         var prefixUnary = <ts.PrefixUnaryExpression>node;
-        emit(ts.tokenToString(prefixUnary.operator));
-        visit(prefixUnary.operand);
+        this.emit(ts.tokenToString(prefixUnary.operator));
+        this.visit(prefixUnary.operand);
         break;
       case ts.SyntaxKind.PostfixUnaryExpression:
         var postfixUnary = <ts.PostfixUnaryExpression>node;
-        visit(postfixUnary.operand);
-        emit(ts.tokenToString(postfixUnary.operator));
+        this.visit(postfixUnary.operand);
+        this.emit(ts.tokenToString(postfixUnary.operator));
         break;
       case ts.SyntaxKind.ConditionalExpression:
         var conditional = <ts.ConditionalExpression>node;
-        visit(conditional.condition);
-        emit('?');
-        visit(conditional.whenTrue);
-        emit(':');
-        visit(conditional.whenFalse);
+        this.visit(conditional.condition);
+        this.emit('?');
+        this.visit(conditional.whenTrue);
+        this.emit(':');
+        this.visit(conditional.whenFalse);
         break;
       case ts.SyntaxKind.DeleteExpression:
-        reportError(node, 'delete operator is unsupported');
+        this.reportError(node, 'delete operator is unsupported');
         break;
       case ts.SyntaxKind.VoidExpression:
-        reportError(node, 'void operator is unsupported');
+        this.reportError(node, 'void operator is unsupported');
         break;
       case ts.SyntaxKind.TypeOfExpression:
-        reportError(node, 'typeof operator is unsupported');
+        this.reportError(node, 'typeof operator is unsupported');
         break;
 
       case ts.SyntaxKind.Identifier:
@@ -318,51 +293,30 @@
         var typeRef = <ts.TypeReferenceNode>node;
         this.visit(typeRef.typeName);
         if (typeRef.typeArguments) {
-<<<<<<< HEAD
-          this.visitEach(typeRef.typeArguments);
-=======
-          emit('<');
-          visitList(typeRef.typeArguments);
-          emit('>');
+          this.emit('<');
+          this.visitList(typeRef.typeArguments);
+          this.emit('>');
         }
         break;
       case ts.SyntaxKind.TypeParameter:
         var typeParam = <ts.TypeParameterDeclaration>node;
-        visit(typeParam.name);
+        this.visit(typeParam.name);
         if (typeParam.constraint) {
-          emit('extends');
-          visit(typeParam.constraint);
->>>>>>> 5f829bb0
+          this.emit('extends');
+          this.visit(typeParam.constraint);
         }
         break;
 
       case ts.SyntaxKind.ClassDeclaration:
         var classDecl = <ts.ClassDeclaration>node;
-<<<<<<< HEAD
         this.emit('class');
-        this.visit(classDecl.name);
-        if (classDecl.typeParameters) {
-          this.visitEach(classDecl.typeParameters);
-        }
-        if (classDecl.heritageClauses) {
-          this.visitEach(classDecl.heritageClauses);
-        }
-
-        if (classDecl.members) {
-          this.emit('{\n');
-          this.visitEach(classDecl.members);
-          this.emit('}\n');
-        }
-=======
-        emit('class');
-        visitClassLike(classDecl);
+        this.visitClassLike(classDecl);
         break;
 
       case ts.SyntaxKind.InterfaceDeclaration:
         var ifDecl = <ts.InterfaceDeclaration>node;
-        emit('abstract class');
-        visitClassLike(ifDecl);
->>>>>>> 5f829bb0
+        this.emit('abstract class');
+        this.visitClassLike(ifDecl);
         break;
 
       case ts.SyntaxKind.HeritageClause:
@@ -411,16 +365,10 @@
 
       case ts.SyntaxKind.FunctionDeclaration:
         var funcDecl = <ts.FunctionDeclaration>node;
-<<<<<<< HEAD
+        if (funcDecl.typeParameters) this.reportError(node, 'generic functions are unsupported');
         if (funcDecl.type) this.visit(funcDecl.type);
         this.visit(funcDecl.name);
         this.visitFunctionLike(funcDecl);
-=======
-        if (funcDecl.typeParameters) reportError(node, 'generic functions are unsupported');
-        if (funcDecl.type) visit(funcDecl.type);
-        visit(funcDecl.name);
-        visitFunctionLike(funcDecl);
->>>>>>> 5f829bb0
         break;
 
       case ts.SyntaxKind.Parameter:
@@ -457,14 +405,13 @@
 
 export function translateProgram(program: ts.Program): string {
   var result = program.getSourceFiles()
-      .filter((sourceFile: ts.SourceFile) => sourceFile.filename.indexOf(".d.ts") < 0)
-      .forEach((f) => {
+      .filter((sourceFile: ts.SourceFile) => sourceFile.fileName.indexOf(".d.ts") < 0)
+      .map((f) => {
         var tr = new Translator();
         return tr.translate(f);
       })
-      .join('');
+      .join('\n');
   return result;
-
 }
 
 export function translateFiles(fileNames: string[]): string {
